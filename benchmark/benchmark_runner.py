#!/usr/bin/env python3
"""
Simple Benchmark Runner Interface

This module provides a simplified interface for running benchmarks on multi-agent systems.
"""

import os
import json
import random
from pathlib import Path
from datetime import datetime
import asyncio
from tqdm.asyncio import tqdm
from openai.types.completion_usage import CompletionUsage
import traceback
from concurrent.futures import ThreadPoolExecutor

from benchmark.src.metrics import (
    MetricsRegistry,
    MetricsCollector
)
from benchmark.src.agents import create_agent_system, AVAILABLE_AGENT_SYSTEMS
from benchmark.src.evaluators import BENCHMARKS
from benchmark.src.evaluators.utils.normalization import normalize_problem_keys

def custom_json_serializer(obj):
    """Custom JSON serializer for objects that are not serializable by default."""
    if isinstance(obj, (datetime, Path)):
        return str(obj)
    if hasattr(obj, '__dict__'):
        # For AIMessage-like objects, convert to dict
        return {key: getattr(obj, key) for key in obj.__dict__ if not key.startswith('_')}
    if isinstance(obj, CompletionUsage):
        return {
            "prompt_tokens": obj.prompt_tokens,
            "completion_tokens": obj.completion_tokens,
            "total_tokens": obj.total_tokens,
        }
    try:
        return str(obj)  # Fallback for other non-serializable types
    except Exception:
        return f"Object of type {type(obj).__name__} is not JSON serializable"

class BenchmarkRunner:
    """
    Simple interface for running benchmarks on multi-agent systems.

    Examples:
        >>> benchmark = BenchmarkRunner()
        >>> results = benchmark.run("math", limit=5)
        >>> benchmark.visualize_results()
    """

    def __init__(self, results_dir="results", metrics_dir="metrics"):
        """
        Initialize the benchmark runner.

        Args:
            results_dir: Directory to save results
            metrics_dir: Directory to save metrics data
        """
        self.results_dir = results_dir
        self.metrics_dir = metrics_dir
        self.timestamp = datetime.now().strftime("%Y%m%d_%H%M%S")
        self.results = []
        self.agent_config = None  # Store agent configuration
        self.metrics_registry = None
        self.metrics_collector = None

        # Create directories
        os.makedirs(results_dir, exist_ok=True)
        os.makedirs(metrics_dir, exist_ok=True)

        # Set up metrics
        self.metrics_registry = self._setup_metrics()
        
        # Create centralized metrics collector
        self.metrics_collector = MetricsCollector(self.metrics_registry)

    def _setup_metrics(self):
        """Set up metrics collection"""
        registry = MetricsRegistry()
        return registry

<<<<<<< HEAD
    def run(
        self,
        benchmark_name="math",
        data_path=None,
        limit=10,
        agent_system="single_agent",
        agent_config=None,
        verbose=True,
        data_id=None,
    ):
        """
        Run a benchmark with the specified configuration.

        Args:
            benchmark_name: Name of the benchmark (math, drop, gsm8k, hotpotqa, humaneval, mbpp)
            data_path: Custom path to benchmark data file (optional)
            limit: Maximum number of problems to process
            agent_system: Agent system to use (single_agent, supervisor_mas, swarm)
            agent_config: Configuration for the agent system
            verbose: Whether to print progress information

        Returns:
            Dictionary of benchmark results
        """
        # Validate benchmark name
=======
    def _prepare_benchmark(self, benchmark_name, data_path, limit, agent_system, agent_config, verbose):
>>>>>>> 0f8a5cd8
        if benchmark_name not in BENCHMARKS:
            raise ValueError(f"Unknown benchmark: {benchmark_name}. Supported: {', '.join(BENCHMARKS.keys())}")
        
        benchmark_config = BENCHMARKS[benchmark_name]

        if verbose:
            print(f"Available agent systems: {', '.join(AVAILABLE_AGENT_SYSTEMS.keys())}")

        self.agent_config = agent_config or {}

        # Ensure the agent knows which evaluator to use by setting it in the config
        self.agent_config['evaluator'] = benchmark_name

        if not data_path:
            data_path = benchmark_config.get("data_path", f"data/{benchmark_name}_test.jsonl")

        output_file = Path(self.results_dir) / f"{benchmark_name}_{agent_system}_{self.timestamp}.json"
        metrics_output = Path(self.metrics_dir) / f"{benchmark_name}_{agent_system}_{self.timestamp}"

        agent = create_agent_system(agent_system, self.agent_config)
        if agent is None:
            raise ValueError(f"Unknown agent system: {agent_system}. Available: {', '.join(AVAILABLE_AGENT_SYSTEMS.keys())}")
        
        agent.set_metrics_registry(self.metrics_registry)

        try:
            with open(data_path, "r") as f:
                problems = [json.loads(line) for line in f]
        except FileNotFoundError:
            raise FileNotFoundError(f"Data file not found: {data_path}")

<<<<<<< HEAD
        if data_id:
            problems = [p for p in problems if p.get("task_id") == data_id]
        else:
            # Limit problems
            # random sample
=======
        if limit and limit < len(problems):
>>>>>>> 0f8a5cd8
            problems = random.sample(problems, limit)
        
        return agent, problems, benchmark_config, output_file, metrics_output

    def _process_one_problem(self, i, p, agent, benchmark_config, verbose=True):
        key_mapping = benchmark_config.get("normalization_keys", {})
        normalized_problem = normalize_problem_keys(p, key_mapping, i)
        problem_id = normalized_problem["id"]

        if verbose:
            print(f"\nProblem {i + 1}: {problem_id}")

        self.metrics_collector.start_timer(f"benchmark.problem.{problem_id}", {"problem_id": problem_id})

        try:
            results = agent.evaluate(normalized_problem, metrics_registry=self.metrics_registry)
            problem_duration_ms = self.metrics_collector.stop_timer(f"benchmark.problem.{problem_id}")
            
            duration_ms = results.get("execution_time_ms", problem_duration_ms)
            score = results.get("score", 0)
            is_correct = score == 1
            
            self.metrics_collector.record_metric("benchmark.problem.result", score, {"problem_id": problem_id, "correct": is_correct, "duration_ms": duration_ms})
            
            result_entry = {
                "problem_id": problem_id,
                "problem": normalized_problem["problem"],
                "expected": normalized_problem["solution"],
                "prediction": results.get("extracted_answer", ""),
                "score": score,
                "duration_ms": duration_ms,
                "agent_system": agent.name,
                "llm_usage": results.get("llm_usage", {}),
                "summary": {"correct": is_correct, "score": score, "duration_ms": duration_ms},
            }
            if verbose:
                print(f"Result: {'✓' if is_correct else '✗'} ({duration_ms:.0f}ms)")
            return result_entry
        except Exception as e:
            self.metrics_collector.stop_timer(f"benchmark.problem.{problem_id}")
            self.metrics_collector.record_error("problem_processing", str(e), {"problem_id": problem_id, "error_type": type(e).__name__})
            if verbose:
                print(f"Error processing problem {problem_id}: {e}")
                traceback.print_exc()
            return {"problem_id": problem_id, "problem": normalized_problem.get("problem"), "error": str(e)}

    def _finalize_benchmark(self, all_results, benchmark_name, agent_system, output_file, metrics_output, verbose):
        total = len(all_results)
        correct = sum(1 for r in all_results if r.get("score", 0) == 1)
        accuracy = correct / total if total > 0 else 0
        total_duration = sum(r.get("duration_ms", 0) for r in all_results)

        summary = {
            "benchmark": benchmark_name,
            "agent_system": agent_system,
            "total_problems": total,
            "correct": correct,
            "accuracy": accuracy,
            "total_duration_ms": total_duration,
            "avg_duration_ms": total_duration / total if total > 0 else 0,
            "results_file": str(output_file),
            "metrics_dir": str(metrics_output),
            "timestamp": self.timestamp,
        }

        self.metrics_registry.stop_all_collectors()
        self.metrics_registry.export_all(format="json", path=str(metrics_output))

        # Create a separate summary file for visualization
        summary_file = output_file.with_name(f"{output_file.stem}_summary.json")
        with open(summary_file, "w") as f:
            json.dump(summary, f, indent=4, default=custom_json_serializer)

        # Save main results file
        with open(output_file, "w") as f:
            json.dump({"summary": summary, "results": all_results}, f, indent=4, default=custom_json_serializer)
        
        if verbose:
            print("\n" + "=" * 80)
            print("Benchmark Summary")
            print("=" * 80)
            print(json.dumps(summary, indent=2))
            print("-" * 80)
            print("To visualize results, run:")
            print(f"$ python benchmark/src/visualization/visualize_benchmark.py visualize --summary {summary_file}")
            print("=" * 80)
        
        self.results = all_results
        self.summary = summary
        return summary

    def run(self, benchmark_name="math", data_path=None, limit=10, agent_system="single_agent", agent_config=None, verbose=True):
        agent, problems, benchmark_config, output_file, metrics_output = self._prepare_benchmark(
            benchmark_name, data_path, limit, agent_system, agent_config, verbose
        )

        if verbose:
            print(f"Running {benchmark_name} benchmark with {agent_system} agent system...")
            print(f"Processing {len(problems)} problems sequentially.")

        self.metrics_registry.start_all_collectors()
        self.metrics_collector.start_timer("benchmark.execution")

        all_results = [
            self._process_one_problem(i, p, agent, benchmark_config, verbose)
            for i, p in enumerate(tqdm(problems, desc="Processing Problems"))
        ]

        return self._finalize_benchmark(all_results, benchmark_name, agent_system, output_file, metrics_output, verbose)

    async def arun(self, benchmark_name="math", data_path=None, limit=10, agent_system="single_agent", agent_config=None, verbose=True, concurrency=10):
        # The math benchmark uses a library that is not thread-safe.
        # As a pragmatic solution, we fall back to synchronous execution for it.
        if benchmark_name == "math":
            if verbose:
                print("Math benchmark does not support concurrency. Running synchronously.")
            return self.run(benchmark_name, data_path, limit, agent_system, agent_config, verbose)

        agent, problems, benchmark_config, output_file, metrics_output = self._prepare_benchmark(
            benchmark_name, data_path, limit, agent_system, agent_config, verbose
        )

        if verbose:
            print(f"Running {benchmark_name} benchmark asynchronously with {agent_system} agent system...")
            print(f"Processing {len(problems)} problems with concurrency {concurrency}.")

        self.metrics_registry.start_all_collectors()
        self.metrics_collector.start_timer("benchmark.execution")

        all_results = []
        with ThreadPoolExecutor(max_workers=concurrency) as executor:
            loop = asyncio.get_event_loop()
            tasks = [
                loop.run_in_executor(executor, self._process_one_problem, i, p, agent, benchmark_config, verbose)
                for i, p in enumerate(problems)
            ]
            for future in tqdm(asyncio.as_completed(tasks), total=len(tasks), desc="Processing Problems"):
                result = await future
                all_results.append(result)

        return self._finalize_benchmark(all_results, benchmark_name, agent_system, output_file, metrics_output, verbose)

    def visualize_results(self, output_dir=None):
        """
        Generate visualizations from the benchmark results.

        Args:
            output_dir: Directory to save visualizations (defaults to metrics_dir/benchmark_timestamp/viz)
        """
        pass 


def run_simple_benchmark(benchmark_name="math", limit=5, agent_system="single_agent", visualize=True):
    """
    Simple one-line function to run a benchmark and get results.

    Args:
        benchmark_name: Name of the benchmark to run
        limit: Maximum number of problems to process
        agent_system: Agent system to use
        visualize: Whether to generate visualizations

    Returns:
        Benchmark summary dictionary
    """
    benchmark = BenchmarkRunner()
    summary = benchmark.run(benchmark_name=benchmark_name, limit=limit, agent_system=agent_system, verbose=True)

    if visualize:
        benchmark.visualize_results()

    return summary


if __name__ == "__main__":
    import argparse
    from benchmark.src.agents import AVAILABLE_AGENT_SYSTEMS

    parser = argparse.ArgumentParser(description="Run a benchmark with a simplified interface")
    parser.add_argument(
        "--benchmark",
        default="math",
        choices=["math", "drop", "gsm8k", "hotpotqa", "humaneval", "mbpp"],
        help="Benchmark to run",
    )
    parser.add_argument(
        "--agent-system",
        default="single_agent",
        choices=list(AVAILABLE_AGENT_SYSTEMS.keys()),
        help="Agent system to use",
    )
    parser.add_argument("--limit", type=int, default=5, help="Maximum number of problems to process")
    parser.add_argument("--no-viz", action="store_true", help="Skip visualization generation")

    args = parser.parse_args()

    summary = run_simple_benchmark(
        benchmark_name=args.benchmark, 
        limit=args.limit, 
        agent_system=args.agent_system, 
        visualize=not args.no_viz
    )

    print(f"\nAccuracy: {summary['accuracy']:.2%}")<|MERGE_RESOLUTION|>--- conflicted
+++ resolved
@@ -83,7 +83,7 @@
         registry = MetricsRegistry()
         return registry
 
-<<<<<<< HEAD
+    def _prepare_benchmark(self, benchmark_name, data_path, limit, agent_system, agent_config, verbose):
     def run(
         self,
         benchmark_name="math",
@@ -109,9 +109,6 @@
             Dictionary of benchmark results
         """
         # Validate benchmark name
-=======
-    def _prepare_benchmark(self, benchmark_name, data_path, limit, agent_system, agent_config, verbose):
->>>>>>> 0f8a5cd8
         if benchmark_name not in BENCHMARKS:
             raise ValueError(f"Unknown benchmark: {benchmark_name}. Supported: {', '.join(BENCHMARKS.keys())}")
         
@@ -134,7 +131,7 @@
         agent = create_agent_system(agent_system, self.agent_config)
         if agent is None:
             raise ValueError(f"Unknown agent system: {agent_system}. Available: {', '.join(AVAILABLE_AGENT_SYSTEMS.keys())}")
-        
+
         agent.set_metrics_registry(self.metrics_registry)
 
         try:
@@ -143,17 +140,15 @@
         except FileNotFoundError:
             raise FileNotFoundError(f"Data file not found: {data_path}")
 
-<<<<<<< HEAD
+        if limit and limit < len(problems):
+            problems = random.sample(problems, limit)
         if data_id:
             problems = [p for p in problems if p.get("task_id") == data_id]
         else:
             # Limit problems
             # random sample
-=======
-        if limit and limit < len(problems):
->>>>>>> 0f8a5cd8
             problems = random.sample(problems, limit)
-        
+
         return agent, problems, benchmark_config, output_file, metrics_output
 
     def _process_one_problem(self, i, p, agent, benchmark_config, verbose=True):
@@ -169,13 +164,13 @@
         try:
             results = agent.evaluate(normalized_problem, metrics_registry=self.metrics_registry)
             problem_duration_ms = self.metrics_collector.stop_timer(f"benchmark.problem.{problem_id}")
-            
+
             duration_ms = results.get("execution_time_ms", problem_duration_ms)
             score = results.get("score", 0)
             is_correct = score == 1
-            
+
             self.metrics_collector.record_metric("benchmark.problem.result", score, {"problem_id": problem_id, "correct": is_correct, "duration_ms": duration_ms})
-            
+
             result_entry = {
                 "problem_id": problem_id,
                 "problem": normalized_problem["problem"],
@@ -228,7 +223,7 @@
         # Save main results file
         with open(output_file, "w") as f:
             json.dump({"summary": summary, "results": all_results}, f, indent=4, default=custom_json_serializer)
-        
+
         if verbose:
             print("\n" + "=" * 80)
             print("Benchmark Summary")
@@ -238,7 +233,7 @@
             print("To visualize results, run:")
             print(f"$ python benchmark/src/visualization/visualize_benchmark.py visualize --summary {summary_file}")
             print("=" * 80)
-        
+
         self.results = all_results
         self.summary = summary
         return summary
