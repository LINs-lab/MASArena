--- conflicted
+++ resolved
@@ -31,7 +31,6 @@
     def from_config(cls, name: str, config: Dict[str, Any] = None):
         return cls(name, config)
 
-<<<<<<< HEAD
     def extract_answer(self, text: str) -> str:
         """
         Extract the answer from model output text (last number or string).
@@ -45,39 +44,9 @@
         return lines[-1] if lines else str(text).strip()
 
     def calculate_score(self, expected_output: str, prediction: str) -> Tuple[int, str]:
-        expected = self.extract_answer(expected_output)
-        pred = self.extract_answer(prediction)
-        # Try numeric comparison
-        try:
-            if float(pred) == float(expected):
-                return 1, pred
-        except Exception:
-            pass
-        # Fallback: string match (ignore whitespace)
-        if str(pred).strip() == str(expected).strip():
-            return 1, pred
-        return 0, pred
+        return calculate_score(expected_output, prediction)
 
  
-=======
-    def create_run(self, problem: Dict[str, Any], final_answer: str, extracted_answer: str, score: int) -> Run:
-        import uuid
-        return Run(
-            id=str(uuid.uuid4()),
-            name=f"{self.name.upper()}_Evaluation",
-            inputs={"question": problem["problem"]},
-            outputs={
-                "prediction": final_answer,
-                "extracted_answer": extracted_answer,
-                "expected": problem["solution"],
-                "score": score,
-                "passed": score == 1,
-            },
-            run_type="evaluation",
-            start_time=time.strftime("%Y-%m-%dT%H:%M:%SZ"),
-            trace_id=str(uuid.uuid4()),
-        )
->>>>>>> 4e9a4cc0
 
     def evaluate(self, problem: Dict[str, Any], run_result: Dict[str, Any]) -> Dict[str, Any]:
         final_answer = run_result.get("final_answer", "")
