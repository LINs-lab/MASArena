"""
Math Evaluator

This module provides a standalone evaluator for mathematical problems.
"""
import asyncio
import re
import time
from typing import Dict, Any, Optional, List, Callable, Tuple
from pathlib import Path
from math import isclose

from sympy import N, simplify
from sympy.parsing.latex import parse_latex
from sympy.parsing.sympy_parser import parse_expr
from langsmith.evaluation import RunEvaluator
from langsmith.schemas import Run

from mas_arena.evaluators.base_evaluator import BaseEvaluator
from mas_arena.evaluators.registry import register_benchmark
from mas_arena.evaluators.utils.math_equal import calculate_score
from mas_arena.evaluators.utils.normalization import normalize_problem_keys

# change

@register_benchmark(
    name="math",
    normalization_keys={
        "id": "id",
        "problem": "problem",
        "solution": "solution",
    }
)

class MathEvaluator(BaseEvaluator):
    """
    Math Evaluator for evaluating math problems.
    
    This evaluator extracts answers from model responses and compares them with expected solutions
    using various mathematical equivalence techniques.
    """
    
    SUPPORTS_CONCURRENCY = False
    
    def __init__(self, name: str, config: Dict[str, Any] = None):
        """
        Initialize the Math Evaluator.
        
        Args:
            name: Name of the evaluator
            config: Configuration parameters
        """
        super().__init__(name, config)
        self.evaluate_type = 0 # 0: simple, 1: math_equal
        # Create log directory if it doesn't exist
        Path(self.log_path).mkdir(parents=True, exist_ok=True)
        
        # Initialize run evaluator for LangSmith compatibility
        self.run_evaluator = RunEvaluator()
        self._train_data: Optional[List[dict]] = None
        self._dev_data: Optional[List[dict]] = None
        self._test_data: Optional[List[dict]] = None

    def _load_data(self):
        self._test_data = self._load_dateset_from_path(f"data/{self.name}_test.jsonl")
        import numpy as np
        np.random.seed(42)
        permutation = np.random.permutation(len(self._test_data))
        full_test_data = self._test_data
        #self._dev_data = [full_test_data[idx] for idx in permutation[:50]]
        #self._test_data = [full_test_data[idx] for idx in permutation[50:150]]
        self._dev_data = [full_test_data[idx] for idx in permutation[:20]]
        self._test_data = [full_test_data[idx] for idx in permutation[20:60]]

    @classmethod
    def from_config(cls, name: str, config: Dict[str, Any] = None):
        return cls(name, config)
    
    def extract_answer(self, text: str) -> str:
        """
        Extract the answer from model output text, looking for boxed answers or final statements.
        
        Args:
            text: The model's output text
            
        Returns:
            The extracted answer
        """
        # Look for LaTeX boxed answers first
        pattern = r"\\boxed{((?:[^{}]|{[^{}]*})*)}"
        boxed_matches = re.findall(pattern, text, re.DOTALL)
        if boxed_matches:
            return boxed_matches[-1].strip()
        
        # If no boxed answer, try to extract the final conclusion
        sentence_end_pattern = r"(?<!\d)[.!?]\s+"
        sentences = re.split(sentence_end_pattern, text)
        sentences = [s.strip() for s in sentences if s.strip()]
        return sentences[-1] if sentences else ""
    
    def simple_calculate_score(self, expected_output: str, prediction: str) -> Tuple[int, str]:
        """
        Calculate a score by comparing the expected and predicted answers.
        
        Args:
            expected_output: The expected answer (solution)
            prediction: The model's prediction
            
        Returns:
            Tuple of (score, extracted_answer) where score is 1 for correct, 0 for incorrect
        """
        extracted_expected = self.extract_answer(expected_output)
        extracted_prediction = self.extract_answer(prediction)
        
        if self.math_equal(extracted_prediction, extracted_expected):
            return 1, extracted_prediction
        else:
            return 0, extracted_prediction
    
    def math_equal(self, prediction: Any, reference: Any) -> bool:
        """
        Check if two mathematical expressions are equivalent.
        
        Args:
            prediction: The predicted answer
            reference: The reference answer
            
        Returns:
            True if the expressions are equivalent, False otherwise
        """
        # Direct string comparison
        if str(prediction) == str(reference):
            return True
        
        # Numeric comparison
        try:
            if self.is_digit(prediction) and self.is_digit(reference):
                prediction_val = self.parse_digits(prediction)
                reference_val = self.parse_digits(reference)
                return isclose(prediction_val, reference_val, abs_tol=1e-3)
        except ValueError:
            pass
        
        # Symbolic comparison
        try:
            return self.symbolic_equal(prediction, reference)
        except Exception:
            pass
        
        return False
    
    def is_digit(self, num):
        """Check if a string can be parsed as a number"""
        return self.parse_digits(num) is not None
    
    def parse_digits(self, num):
        """Parse a string as a number, handling percentage and commas"""
        num = str(num).replace(",", "")
        try:
            return float(num)
        except ValueError:
            if num.endswith("%"):
                num = num[:-1]
                if num.endswith("\\"):
                    num = num[:-1]
                try:
                    return float(num) / 100
                except ValueError:
                    pass
        return None
    
    def symbolic_equal(self, a, b):
        """Check symbolic equality using SymPy"""
        def _parse(s):
            for f in [parse_latex, parse_expr]:
                try:
                    return f(s)
                except Exception:
                    pass
            return s
        
        a = _parse(a)
        b = _parse(b)
        
        try:
            if simplify(a - b) == 0:
                return True
        except Exception:
            pass
        
        try:
            if isclose(N(a), N(b), abs_tol=1e-3):
                return True
        except Exception:
            pass
            
        return False
    
    def extract_final_answer(self, messages: list) -> str:
        """
        Extract the final answer from a list of messages.
        
        Args:
            messages: List of messages from the agent conversation
            
        Returns:
            The extracted final answer
        """
        final_answer = ""
        
        if not messages:
            return final_answer
            
        last_msg = messages[-1]
        if isinstance(last_msg, tuple) and len(last_msg) > 1:
            final_answer = last_msg[1]
        elif hasattr(last_msg, "content"):
            final_answer = last_msg.content
        elif isinstance(last_msg, dict) and "content" in last_msg:
            final_answer = last_msg["content"]
        elif isinstance(last_msg, str):
            final_answer = last_msg
        
        return final_answer
    
    def create_run(self, problem: Dict[str, Any], final_answer: str, extracted_answer: str, score: int) -> Run:
        """
        Create a LangSmith run for evaluation.
        
        Args:
            problem: The problem dictionary
            final_answer: The raw final answer from the model
            extracted_answer: The extracted answer
            score: The score (0 or 1)
            
        Returns:
            A LangSmith Run object
        """
        import uuid
        
        return Run(
            id=str(uuid.uuid4()),
            name=f"{self.name.upper()}_Evaluation",
            inputs={"problem": problem["problem"]},
            outputs={
                "prediction": final_answer,
                "extracted_answer": extracted_answer,
                "expected": problem["solution"],
                "score": score,
                "passed": score == 1,
            },
            run_type="evaluation",
            start_time=time.strftime("%Y-%m-%dT%H:%M:%SZ"),
            trace_id=str(uuid.uuid4()),
        )
    
    def evaluate(self, problem: Dict[str, Any], run_result: Dict[str, Any]) -> Dict[str, Any]:
        """
        Evaluate a problem given the agent's response.
        
        Args:
            problem: The problem dictionary with "problem" and "solution" keys
            run_result: The result from running the agent system, including messages
            
        Returns:
            Evaluation results dictionary
        """
        # Extract the final answer from messages
        all_messages = run_result.get("messages", [])
        final_answer = self.extract_final_answer(all_messages)
        
        if self.evaluate_type == 0:
            # Use the new calculate_score method
            score, extracted_answer = self.simple_calculate_score(problem["solution"], final_answer)
        else:
            # Use the new calculate_score method
            score, extracted_answer = calculate_score(problem["solution"], final_answer)
        
        # # Create LangSmith run for evaluation
        # run = self.create_run(problem, final_answer, extracted_answer, score)
        # self.run_evaluator.evaluate_run(run=run)
        
        # Return evaluation results
        return {
            "final_answer": final_answer,
            "score": score,
            "extracted_answer": extracted_answer
<<<<<<< HEAD
        }
=======
        }

    async def async_evaluate(self, graph: Callable, label: Any, i: int = None) -> dict:
        from mas_arena.evaluators import BENCHMARKS
        benchmark_config = BENCHMARKS.get(self.name, {})
        key_mapping = benchmark_config.get("normalization_keys", {})
        normalized_problem = normalize_problem_keys(label, key_mapping, i)

        output = await graph(normalized_problem["problem"])
        run_result = {"messages": [{"content": output}]}
        result = await asyncio.to_thread(self.evaluate, normalized_problem, run_result)
        return {"solve_rate": result["score"]}
>>>>>>> 1b025c8c
<|MERGE_RESOLUTION|>--- conflicted
+++ resolved
@@ -79,10 +79,10 @@
     def extract_answer(self, text: str) -> str:
         """
         Extract the answer from model output text, looking for boxed answers or final statements.
-        
+
         Args:
             text: The model's output text
-            
+
         Returns:
             The extracted answer
         """
@@ -91,47 +91,47 @@
         boxed_matches = re.findall(pattern, text, re.DOTALL)
         if boxed_matches:
             return boxed_matches[-1].strip()
-        
+
         # If no boxed answer, try to extract the final conclusion
         sentence_end_pattern = r"(?<!\d)[.!?]\s+"
         sentences = re.split(sentence_end_pattern, text)
         sentences = [s.strip() for s in sentences if s.strip()]
         return sentences[-1] if sentences else ""
-    
+
     def simple_calculate_score(self, expected_output: str, prediction: str) -> Tuple[int, str]:
         """
         Calculate a score by comparing the expected and predicted answers.
-        
+
         Args:
             expected_output: The expected answer (solution)
             prediction: The model's prediction
-            
+
         Returns:
             Tuple of (score, extracted_answer) where score is 1 for correct, 0 for incorrect
         """
         extracted_expected = self.extract_answer(expected_output)
         extracted_prediction = self.extract_answer(prediction)
-        
+
         if self.math_equal(extracted_prediction, extracted_expected):
             return 1, extracted_prediction
         else:
             return 0, extracted_prediction
-    
+
     def math_equal(self, prediction: Any, reference: Any) -> bool:
         """
         Check if two mathematical expressions are equivalent.
-        
+
         Args:
             prediction: The predicted answer
             reference: The reference answer
-            
+
         Returns:
             True if the expressions are equivalent, False otherwise
         """
         # Direct string comparison
         if str(prediction) == str(reference):
             return True
-        
+
         # Numeric comparison
         try:
             if self.is_digit(prediction) and self.is_digit(reference):
@@ -140,19 +140,19 @@
                 return isclose(prediction_val, reference_val, abs_tol=1e-3)
         except ValueError:
             pass
-        
+
         # Symbolic comparison
         try:
             return self.symbolic_equal(prediction, reference)
         except Exception:
             pass
-        
+
         return False
-    
+
     def is_digit(self, num):
         """Check if a string can be parsed as a number"""
         return self.parse_digits(num) is not None
-    
+
     def parse_digits(self, num):
         """Parse a string as a number, handling percentage and commas"""
         num = str(num).replace(",", "")
@@ -168,7 +168,7 @@
                 except ValueError:
                     pass
         return None
-    
+
     def symbolic_equal(self, a, b):
         """Check symbolic equality using SymPy"""
         def _parse(s):
@@ -178,24 +178,24 @@
                 except Exception:
                     pass
             return s
-        
+
         a = _parse(a)
         b = _parse(b)
-        
+
         try:
             if simplify(a - b) == 0:
                 return True
         except Exception:
             pass
-        
+
         try:
             if isclose(N(a), N(b), abs_tol=1e-3):
                 return True
         except Exception:
             pass
-            
+
         return False
-    
+
     def extract_final_answer(self, messages: list) -> str:
         """
         Extract the final answer from a list of messages.
@@ -285,19 +285,4 @@
             "final_answer": final_answer,
             "score": score,
             "extracted_answer": extracted_answer
-<<<<<<< HEAD
-        }
-=======
-        }
-
-    async def async_evaluate(self, graph: Callable, label: Any, i: int = None) -> dict:
-        from mas_arena.evaluators import BENCHMARKS
-        benchmark_config = BENCHMARKS.get(self.name, {})
-        key_mapping = benchmark_config.get("normalization_keys", {})
-        normalized_problem = normalize_problem_keys(label, key_mapping, i)
-
-        output = await graph(normalized_problem["problem"])
-        run_result = {"messages": [{"content": output}]}
-        result = await asyncio.to_thread(self.evaluate, normalized_problem, run_result)
-        return {"solve_rate": result["score"]}
->>>>>>> 1b025c8c
+        }